--- conflicted
+++ resolved
@@ -31,11 +31,8 @@
     "llama-index", "llama-index-embeddings-huggingface", "llama-index-readers-web", "llama-index-embeddings-azure-openai",
     "pypandoc", "docx", "markdown",
     "jupyter",
-<<<<<<< HEAD
     "matplotlib",
-=======
     "pydantic"
->>>>>>> 982a67a0
 ]
 
 [project.urls]
